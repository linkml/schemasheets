--- conflicted
+++ resolved
@@ -4,11 +4,7 @@
 import sys
 import csv
 import logging
-<<<<<<< HEAD
-import tempfile
 from pathlib import Path
-=======
->>>>>>> a55ba858
 from urllib.request import urlopen
 from copy import copy
 
@@ -17,10 +13,7 @@
 from dataclasses import dataclass
 from typing import List, Union, Any, Dict, Tuple, Generator, TextIO
 
-<<<<<<< HEAD
 from linkml_runtime.dumpers import yaml_dumper, json_dumper
-=======
->>>>>>> a55ba858
 from linkml_runtime.linkml_model import Annotation, Example
 from linkml_runtime.linkml_model.meta import SchemaDefinition, ClassDefinition, Prefix, \
     SlotDefinition, EnumDefinition, PermissibleValue, SubsetDefinition, TypeDefinition, Element, Setting
@@ -126,12 +119,10 @@
     """If True, slots are unique across classes."""
 
     gsheet_id: str = None
-<<<<<<< HEAD
+    """Google sheet ID."""
+    
     gsheet_cache_dir: str = None
-=======
-    """Google sheet ID."""
-
->>>>>>> a55ba858
+
     table_config_path: str = None
     """Path to table configuration file."""
 
@@ -157,13 +148,9 @@
         if not isinstance(csv_files, list):
             csv_files = [csv_files]
         for f in csv_files:
-<<<<<<< HEAD
-            self.merge_sheet(f, **kwargs)
-        # reconstitute schema
+            # reconstitute schema
+            self.load_and_merge_sheet(f, **kwargs)
         self.schema = SchemaDefinition(**json_dumper.to_dict(self.schema))
-=======
-            self.load_and_merge_sheet(f, **kwargs)
->>>>>>> a55ba858
         self.schema.imports.append('linkml:types')
         self.schema.prefixes['linkml'] = Prefix('linkml', 'https://w3id.org/linkml/')
         self._tidy_slot_usage()
