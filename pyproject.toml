[tool.poetry]
name = "schemasheets"
version = "0.0.0"
description = "Package to author schemas using spreadsheets"
authors = ["cmungall <cjm@berkeleybop.org>"]

readme = "README.md"

homepage = "https://github.com/linkml/schemasheets"
repository = "https://github.com/linkml/schemasheets"
documentation = "https://github.com/linkml/schemasheets"

[tool.poetry.dependencies]
python = "^3.9"
<<<<<<< HEAD
linkml = "^1.4"
linkml-runtime = "^1.4"
Jinja2 = "^3.0.3"
ontodev-cogs = "^0.3.3"
bioregistry = ">0.5.0, <0.7.0"
=======
linkml = "^1.4, <1.5.0"
linkml-runtime = "^1.4, <1.5.0"
Jinja2 = "^3.0.3"
ontodev-cogs = "^0.3.3"
#bioregistry = "~0.5"
bioregistry = ">=0.5.0, <0.7.0"
>>>>>>> 30cfdaf1

[tool.poetry.dev-dependencies]
pytest = "^7.2"
pytest-cov = "^4.0"
mkdocs = "^1.2.3"

[build-system]
requires = ["poetry-core>=1.0.0"]
build-backend = "poetry.core.masonry.api"

[tool.poetry.scripts]
sheets2linkml = "schemasheets.schemamaker:convert"
linkml2sheets = "schemasheets.schema_exporter:export_schema"
sheets2project = "schemasheets.sheets_to_project:multigen"<|MERGE_RESOLUTION|>--- conflicted
+++ resolved
@@ -12,20 +12,12 @@
 
 [tool.poetry.dependencies]
 python = "^3.9"
-<<<<<<< HEAD
 linkml = "^1.4"
 linkml-runtime = "^1.4"
 Jinja2 = "^3.0.3"
 ontodev-cogs = "^0.3.3"
 bioregistry = ">0.5.0, <0.7.0"
-=======
-linkml = "^1.4, <1.5.0"
-linkml-runtime = "^1.4, <1.5.0"
-Jinja2 = "^3.0.3"
-ontodev-cogs = "^0.3.3"
-#bioregistry = "~0.5"
-bioregistry = ">=0.5.0, <0.7.0"
->>>>>>> 30cfdaf1
+
 
 [tool.poetry.dev-dependencies]
 pytest = "^7.2"
