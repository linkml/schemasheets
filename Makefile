--- conflicted
+++ resolved
@@ -41,7 +41,6 @@
 .PHONY: clean all test gh-deploy serve datamodel-docs sync-examples cogs-% all_py range_override_reasoning
 
 clean:
-<<<<<<< HEAD
 	rm -rf examples/output/*examples*yaml*
 
 bin/robot.jar:
@@ -68,8 +67,3 @@
 		--include owl \
 		--generator-arguments 'owl: {type-objects: false}' \
 		--dir examples/output $<
-
-=======
-	rm -rf examples/output/*examples*yaml
-	rm -rf examples/output/*ttl
->>>>>>> d2ff76d7
